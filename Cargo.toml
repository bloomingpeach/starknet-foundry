[workspace]
resolver = "2"
members = [
    "crates/shared",
    "crates/forge",
    "crates/forge-runner",
    "crates/sncast",
    "crates/cheatnet",
    "crates/conversions",
    "crates/conversions/cairo-serde-macros",
    "crates/data-transformer",
    "crates/runtime",
    "crates/scarb-api",
    "crates/configuration",
    "crates/universal-sierra-compiler-api",
    "crates/snforge-scarb-plugin",
]

[workspace.package]
version = "0.33.0"
edition = "2021"
repository = "https://github.com/foundry-rs/starknet-foundry"
license = "MIT"
license-file = "LICENSE"

[workspace.dependencies]
blockifier = "0.8.0"
starknet_api = "0.13.0-dev.7"
cairo-lang-casm = { version = "2.7.0", features = ["serde"] }
cairo-lang-runner = "2.7.0"
cairo-lang-sierra-to-casm = "2.7.0"
cairo-lang-sierra = "2.7.0"
cairo-lang-utils = "2.7.0"
cairo-lang-starknet = "2.7.0"
cairo-lang-compiler = "2.7.0"
cairo-lang-filesystem = "2.7.0"
cairo-lang-debug = "2.7.0"
cairo-lang-defs = "2.7.0"
cairo-lang-diagnostics = "2.7.0"
cairo-lang-lowering = "2.7.0"
cairo-lang-plugins = "2.7.0"
cairo-lang-project = "2.7.0"
cairo-lang-semantic = "2.7.0"
cairo-lang-sierra-ap-change = "2.7.0"
cairo-lang-sierra-gas = "2.7.0"
cairo-lang-sierra-type-size = "2.7.0"
cairo-lang-sierra-generator = "2.7.0"
cairo-lang-syntax = "2.7.0"
cairo-lang-test-plugin = "2.7.0"
cairo-lang-starknet-classes = "2.7.0"
cairo-lang-parser = "2.7.0"
cairo-lang-macro = "0.1.0"
cairo-vm = "1.0.0-rc3"
cairo-annotations = "0.1.0"
starknet-types-core = { version = "0.1.7", features = ["hash", "prime-bigint"] }
anyhow = "1.0.92"
assert_fs = "1.1.2"
camino = { version = "1.1.9", features = ["serde1"] }
clap = { version = "4.5.20", features = ["derive"] }
console = "0.15.8"
include_dir = "0.7.4"
indoc = "2"
itertools = "0.12.1"
num-traits = "0.2.19"
rayon = "1.10"
regex = "1.11.1"
serde = { version = "1.0.214", features = ["derive"] }
serde_json = "1.0.132"
starknet = { git = "https://github.com/xJonathanLEI/starknet-rs", rev = "660a732" }
starknet-crypto = { git = "https://github.com/xJonathanLEI/starknet-rs", rev = "660a732" }
tempfile = "3.13.0"
thiserror = "1.0.67"
ctor = "0.2.8"
<<<<<<< HEAD
url = { "version" = "2.5.2", "features" = ["serde"] }
tokio = { version = "1.40.0", features = ["full"] }
=======
url = "2.5.3"
tokio = { version = "1.41.0", features = ["full"] }
>>>>>>> 221b1dbf
tokio-util = "0.7.11"
futures = "0.3.31"
num-bigint = { version = "0.4.6", features = ["rand"] }
walkdir = "2.5.0"
rand = "0.8.5"
project-root = "0.2.2"
which = "5.0.0"
conversions = { path = "./crates/conversions" }
shared = { path = "./crates/shared" }
test-case = "3.1.0"
scarb-metadata = "1.13.0"
flatten-serde-json = "0.1.0"
snapbox = "0.4.17"
smol_str = "0.2.2"
num-integer = "0.1.46"
scarb-ui = "0.1.5"
semver = "1.0.23"
bimap = "0.6.3"
primitive-types = "0.12.1"
shellexpand = "3.1.0"
toml = "0.8.12"
rpassword = "7.3.1"
promptly = "0.3.1"
# Freeze reqwest dependency, because newer versions cause cast tests to fail on macs
reqwest = "=0.11.18"
fs_extra = "1.3.0"
schemars = { version = "0.8.21", features = ["preserve_order"] }
ark-ff = "0.4.0-alpha.7"
ark-std = "0.4.0"
ark-secp256k1 = "0.4.0"
ark-secp256r1 = "0.4.0"
openssl = { version = "0.10", features = ["vendored"] }
toml_edit = "0.22.22"
axum = "0.7.7"
lazy_static = "1.5.0"
fs2 = "0.4.3"
flate2 = "1.0.34"
k256 = { version = "0.13.4", features = ["sha256", "ecdsa", "serde"] }
p256 = { version = "0.13.2", features = ["sha256", "ecdsa", "serde"] }
glob = "0.3.1"
sha3 = "0.10.8"
base16ct = { version = "0.2.0", features = ["alloc"] }
fs4 = "0.7"
async-trait = "0.1.83"
serde_path_to_error = "0.1.16"
wiremock = "0.6.0"
const-hex = "1.13.1"<|MERGE_RESOLUTION|>--- conflicted
+++ resolved
@@ -71,13 +71,8 @@
 tempfile = "3.13.0"
 thiserror = "1.0.67"
 ctor = "0.2.8"
-<<<<<<< HEAD
-url = { "version" = "2.5.2", "features" = ["serde"] }
-tokio = { version = "1.40.0", features = ["full"] }
-=======
-url = "2.5.3"
+url = { "version" = "2.5.3", "features" = ["serde"] }
 tokio = { version = "1.41.0", features = ["full"] }
->>>>>>> 221b1dbf
 tokio-util = "0.7.11"
 futures = "0.3.31"
 num-bigint = { version = "0.4.6", features = ["rand"] }
